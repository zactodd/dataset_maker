--- conflicted
+++ resolved
@@ -276,26 +276,4 @@
             bboxes.append(np.asarray(info["bboxes"]))
             polygons.append(info["polygon"])
             classes.append(np.asarray(info["classes"]))
-<<<<<<< HEAD
-        return names, images, polygons, bboxes, classes
-
-    @staticmethod
-    def download(download_dir: str, image_names: List[str], images: List[np.ndarray], bboxes: List[np.ndarray],
-                 masks: List[np.ndarray], classes: List[np.ndarray]) -> None:
-        """
-        Downloads a COCO json file to the :param download_dir with the filename annotations.
-        :param download_dir: The directory where the annotations are being downloaded.
-        :param image_names: The filenames of the image in the annotations. A list of strings.
-        :param images: The images being annotated. A list of np.ndarray with the shape (width, height, depth).
-        :param bboxes: The bounding boxes to be used as annotations. A list of np.ndarray with the shape (n, 4),
-            n being the number of bounding boxes for the image and the bounding boxes in the format [y0, x0, y1, x1].
-        :param masks:
-        :param classes: The classes information for the images. A list of np.ndarray with the shape (n, ),
-            n being the number of bounding boxes for the image.
-        :raise AssertionError: The length of the params :param image_names, :param images :param bboxes and :param classes
-            must be the same.
-        """
-        pass
-=======
-        return names, images, masks, bboxes, classes
->>>>>>> 29ee7b9b
+        return names, images, polygons, bboxes, classes