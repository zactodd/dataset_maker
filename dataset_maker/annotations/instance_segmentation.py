from dataset_maker.annotations.download_upload import LoaderDownloader
from dataset_maker.patterns import SingletonStrategies, strategy_method
from abc import ABCMeta, abstractmethod
from typing import Tuple, List, Dict, Any
import numpy as np
from dataset_maker import utils
import json
import os
import io
import tensorflow as tf
from dataset_maker.annotations import dataset_utils, vgg_utils
import contextlib2
from PIL import Image


class InstanceSegmentationAnnotationFormats(SingletonStrategies):
    """
    Singleton for holding instance segmentation annotation formats.
    """
    def __init__(self):
        super().__init__()

    def __str__(self):
        return 'Annotations formats: \n' + \
               '\n'.join([f'{i:3}: {n}' for i, (n, _) in enumerate(self.strategies.values())])


FORMATS = InstanceSegmentationAnnotationFormats()


class InstanceSegmentationAnnotation(LoaderDownloader, metaclass=ABCMeta):
    """
    Abstract base class for InstanceSegmentationAnnotation as a Loader.
    """
    def __init__(self):
        super().__init__()

    @staticmethod
    @abstractmethod
    def load(image_dir: str, annotations_file: str) -> \
            Tuple[List[str], List[np.ndarray], List[np.ndarray], List[np.ndarray], List[np.ndarray]]:
        pass

    @staticmethod
    @abstractmethod
    def download(download_dir, image_names, images, bboxes, polygons, classes) -> None:
        pass

    def create_tfrecord(self, image_dir: str, annotations_file: str, output_dir, num_shards=1, class_map=None):
        filenames, images, bboxes, polygons, classes = self.load(image_dir, annotations_file)
        if class_map is None:
            unique_classes = {cls for cls_per in classes for cls in cls_per}
            class_map = {cls: idx for idx, cls in enumerate(unique_classes, 1)}

        with contextlib2.ExitStack() as close_stack:
            output_tfrecords = dataset_utils.open_sharded_tfrecords(close_stack, output_dir, num_shards)

            for idx, (filename, image, bbox_per, poly_per, cls_per) in \
                    enumerate(zip(filenames, images, bboxes, polygons, classes)):
                # TODO maybe look into different way or find the common standard
                with tf.io.gfile.GFile(f'{image_dir}/{filename}', 'rb') as fid:
                    encoded_image = fid.read()

                width, height = image.size

                xmins = []
                xmaxs = []
                ymins = []
                ymaxs = []
                encode_masks = []
                classes_text = []
                mapped_classes = []

                for (y0, x0, y1, x1), poly, cls in zip(bbox_per, poly_per, cls_per):
                    ymins.append(float(y0 / height))
                    xmins.append(float(x0 / width))
                    ymaxs.append(float(y1 / height))
                    xmaxs.append(float(x1 / width))

                    mask = utils.polygon_to_mask(*poly, width, height)
                    mask_image = Image.fromarray(mask)
                    output = io.BytesIO()
                    mask_image.save(output, format='PNG')
                    encode_masks.append(output.getvalue())

                    classes_text.append(cls.encode('utf8'))
                    mapped_classes.append(class_map[cls])

                image_format = filename.split('.')[-1].encode('utf8')
                encode_filename = filename.encode('utf8')

                tf_example = tf.train.Example(features=tf.train.Features(feature={
                    'image/height': dataset_utils.int64_feature(height),
                    'image/width': dataset_utils.int64_feature(width),
                    'image/filename': dataset_utils.bytes_feature(encode_filename),
                    'image/source_id': dataset_utils.bytes_feature(encode_filename),
                    'image/encoded': dataset_utils.bytes_feature(encoded_image),
                    'image/format': dataset_utils.bytes_feature(image_format),
                    'image/object/bbox/xmin': dataset_utils.float_list_feature(xmins),
                    'image/object/bbox/xmax': dataset_utils.float_list_feature(xmaxs),
                    'image/object/bbox/ymin': dataset_utils.float_list_feature(ymins),
                    'image/object/bbox/ymax': dataset_utils.float_list_feature(ymaxs),
                    'image/object/class/text': dataset_utils.bytes_list_feature(classes_text),
                    'image/object/class/label': dataset_utils.int64_list_feature(mapped_classes),
                    'image/object/mask': dataset_utils.bytes_list_feature(encode_masks)
                }))

                shard_idx = idx % num_shards
                output_tfrecords[shard_idx].write(tf_example.SerializeToString())


@strategy_method(InstanceSegmentationAnnotationFormats)
class VGG(InstanceSegmentationAnnotation):
    """
    Instance Segmentation Annotation Class for the loading and downloading VGG annotations. VGG Annotation for use a .json
    format. VGG can have its "regions" as a dictionary with a full VGG file looking like:
    {
        "image_1.png": {
                "regions": {
                        0: {
                            "shape_attributes": {
                                "name": "polygon",
                                "all_points_x": [0, 25, 25, 0],
                                "all_points_y": [0, 0, 25, 25]
                            },
                            "region_attributes": {"label": "catfish"}
                        }
        }
    }
    And VGG can have its "regions" as a list with a full VGG file looking like:
    {
        "image_1.png": {
                "regions": [
                                {
                                    "shape_attributes": {
                                        "name": "polygon",
                                        "all_points_x": [0, 25, 25, 0],
                                        "all_points_y": [0, 0, 25, 25]
                                    },
                                    "region_attributes": {"label": "catfish"}
                                }
                ]
        }
    }
    """

    @staticmethod
    def load(image_dir: str, annotations_dir: str, region_label: str = 'label') -> \
            Tuple[List[str], List, List[np.ndarray], List[np.ndarray], List[np.ndarray]]:
        """
        Loads a VGG file and gets the names, images bounding boxes and classes for thr image.
        :param image_dir: The directory of where the images are stored.
        :param annotations_dir: Either a directory of the annotations file or the json annotations file its self.
        :param region_label: The key that identifies the label being loaded.
        :return: Returns names, images bounding boxes and classes
            The names will be a list of strings.
            The images will be a list of PIL images.
            The bounding boxes will be a list of np.ndarray with the shape (n, 4) with the coordinates being the
            format [y0, x0, y1, x1].
            The classes will be a list of of np.ndarray with the shape (n,) and containing string information.
        :raise AssertionError: If there is more than one json file in the directory of :param annotations_dir.
        :raise AssertionError: If there is no json file in the directory of :param annotations_dir.
        """
        annotations = utils.open_json_from_file_or_dir(annotations_dir)
        annotations = vgg_utils.convert_annotations_to_polygon(annotations)

        names = []
        images = []
        bboxes = []
        polygons = []
        classes = []
        for annotation in annotations.values():
            filename = annotation['filename']
            names.append(filename)

            with Image.open(f'{image_dir}/{filename}') as image:
                images.append(image)

            bboxes_per = []
            poly_per = []
            classes_per = []

            regions = annotation['regions']
            if isinstance(regions, dict):
                regions = regions.values()

            for r in regions:
                xs, ys = r['shape_attributes']['all_points_x'], r['shape_attributes']['all_points_y']
                bbox = utils.bbox(xs, ys)
                bboxes_per.append(np.asarray(bbox))
                poly_per.append((xs, ys))
                classes_per.append(r['region_attributes'][region_label])
            bboxes.append(np.asarray(bboxes_per))
            polygons.append(np.asarray(poly_per))
            classes.append(np.asarray(classes_per))
        return names, images, bboxes, polygons, classes

    @staticmethod
    def download(download_dir, image_names, images, bboxes, polygon, classes) -> None:
        assert len(image_names) == len(images) == len(bboxes) == len(polygon) == len(classes), \
            'The params image_names, images, bboxes, polygons and classes must have the same length.' \
            f'len(image_names): {len(image_names)}\n' \
            f'len(images): {len(images)}\n' \
            f'len(bboxes): {len(bboxes)}\n' \
            f'len(polygons): {len(polygon)}' \
            f'len(classes): {len(classes)}'
        annotations = {
            name: {
                'regions': [
                    {
                        'shape_attributes': {
                            'name': 'polygon',
                            'all_points_x': [int(x) for x in xs],
                            'all_points_y': [int(y) for y in ys]},
                        'region_attributes': {'label': str(cls)}
                    }
                    for cls, (xs, ys) in zip(classes_per, poly_per)
                ]
            }
            for name, poly_per, classes_per in zip(image_names, polygon, classes)
        }
        with open(f'{download_dir}/vgg_annotations.json', 'w') as f:
            json.dump(annotations, f)


@strategy_method(InstanceSegmentationAnnotationFormats)
class COCO(InstanceSegmentationAnnotation):
    """
    Instance Segmentation Annotation Class for the loading and downloading COCO annotations. COCO Annotation for use a .json
    format. For Example:
    {
        "info": {
            "images": [
                {
                    "id": 1,
                    "width": 1504,
                    "height": 2016,
                    "file_name": "image_1.jpg"
                }
            ],
            "annotations": [
                {
                    "id": 0,
                    "iscrowd": 0,
                    "image_id": 1,
                    "category_id": 1,
                    "segmentation":[[87.281, 708.408, 1416.71826, 1307.59]],
                    "bbox": [87.281, 708.408, 1416.71826, 1307.59],
                    "area":796574.87632
                }
            ],
            "categories": [
                {
                    "id": 1,
                    "name": "laptop"
                }
            ]
        }
    """

    @staticmethod
    def load(image_dir: str, annotations_dir: str) ->\
            Tuple[List[str], List[np.ndarray], List[np.ndarray], List[np.ndarray], List[np.ndarray]]:
        """
        Loads a COCO file and gets the names, images bounding boxes and classes for thr image.
        :param image_dir: The directory of where the images are stored.
        :param annotations_dir: Either a directory of the annotations file or the json annotations file its self.
        :return: Returns names, images bounding boxes and classes
            The names will be a list of strings.
            The images will be a list of PIL images..
            The bounding boxes will be a list of np.ndarray with the shape (n, 4) with the coordinates being the
            format [y0, x0, y1, x1].
            The classes will be a list of of np.ndarray with the shape (n,) and containing string information.
        :raise AssertionError: If there is more than one json file in the directory of :param annotations_dir.
        :raise AssertionError: If there is no json file in the directory of :param annotations_dir.
        """
        annotations = utils.open_json_from_file_or_dir(annotations_dir)
        classes_dict = {cls_info['id']: cls_info['name'] for cls_info in annotations['categories']}

        image_dict = {}
        for image_info in annotations['images']:
            with Image.open(f'{image_dir}/{image_info["file_name"]}') as image:
                image_dict[image_info['id']] = {
                    'bboxes': [],
                    'classes': [],
                    'polygons': [],
                    'name': image_info['file_name'],
                    'image': image
                }
        for annotation in annotations['annotations']:
            idx = annotation['image_id']
            x0, y0, bb_width, bb_height = annotation['bbox']
            x1, y1 = x0 + bb_width, y0 + bb_height
<<<<<<< HEAD
            image_dict[idx]["bboxes"].append(np.asarray([y0, x0, y1, x1], dtype="int64"))
            image_dict[idx]["classes"].append(classes_dict[annotation["category_id"]])

            # TODO Implement workflow to allow pycocotools to be installed
            if annotation["iscrowd"]:
                raise NotImplementedError()
            else:
                segmentation = annotation["segmentation"][0]
                poly = segmentation[::2], segmentation[1::2]
            image_dict[idx]["polygons"].append(poly)
=======
            image_dict[idx]['bboxes'].append(np.asarray([y0, x0, y1, x1], dtype='int64'))
            image_dict[idx]['classes'].append(classes_dict[annotation['category_id']])
            segmentation = annotation['segmentation'][0]
            poly = segmentation[::2], segmentation[1::2]
            image_dict[idx]['polygons'].append(poly)
>>>>>>> 56c0c796

        names = []
        images = []
        bboxes = []
        polygons = []
        classes = []
        for info in image_dict.values():
            name = info['name']
            names.append(name)
            images.append(info['image'])
            bboxes.append(np.asarray(info['bboxes']))
            polygons.append(info['polygons'])
            classes.append(np.asarray(info['classes']))
        return names, images, bboxes, polygons, classes

    @staticmethod
    def download(download_dir, image_names, images, bboxes, polygons, classes) -> None:
        assert len(image_names) == len(images) == len(bboxes) == len(polygons) == len(classes), \
            'The params image_names, images, bboxes, polygons and classes must have the same length.' \
            f'len(image_names): {len(image_names)}\n' \
            f'len(images): {len(images)}\n' \
            f'len(bboxes): {len(bboxes)}\n' \
            f'len(polygons): {len(polygons)}' \
            f'len(classes): {len(classes)}'

        classes_dict = {n: i for i, n in enumerate({cls for classes_per in classes for cls in classes_per}, 1)}
        annotation_idx = 0
        images_info = []
        annotations_info = []
        for img_idx, (name, image, bboxes_per, poly_per, classes_per) in \
                enumerate(zip(image_names, images, bboxes, polygons, classes), 1):
            w, h = image.size
            images_info.append({'id': img_idx, 'file_name': str(name), 'width': int(w), 'height': int(h)})
            for (y0, x0, y1, x1), (xs, ys), cls in zip(bboxes_per, poly_per, classes_per):
                annotations_info.append({
                    'id': annotation_idx,
                    'image_id': img_idx,
                    'category_id': classes_dict[cls],
                    'iscrowd': 0,
                    'segmentation': [[int(p) for ps in zip(xs, ys) for p in ps]],
                    'bbox': [float(x0), float(y0), float(x1 - x0), float(y1 - y0)],
                    'area': int(utils.bbox_area(y0, x0, y1, x1))
                })
                annotation_idx += 1

        data = {
            'images': images_info,
            'annotations': annotations_info,
            'categories': [{
                'id': int(cat_idx),
                'name': str(cls),
                'supercategory': 'type'
            } for cls, cat_idx in classes_dict.items()]
        }
        with open(f'{download_dir}/coco_annotations.json', 'w') as f:
            json.dump(data, f)


@strategy_method(InstanceSegmentationAnnotationFormats)
class Remo(InstanceSegmentationAnnotation):
<<<<<<< HEAD
    @staticmethod
    def load(image_dir: str, annotations_dir: str) -> \
            Tuple[List[str], List, List[np.ndarray], List[np.ndarray]]:
        return
=======
    """
    Localisation Annotation Class for the loading and downloading Remo annotations. Remo Annotation for use a .json
    format. For example:
    [
      {
        "file_name": "dog1.jpg",
        "height": 500,
        "width": 750,
        "tags": [],
        "task": "Instance segmentation",
        "annotations": [
          {
            "classes": [
              "Dog"
            ],
            "segments": [
              {
                "x": 593,
                "y": 392.5
              },
              {
                "x": 469,
                "y": 122.5
              },
              {
                "x": 425,
                "y": 138.5
              }
            ]
          }
        ]
      },
    ]
    """

    @staticmethod
    def load(image_dir: str, annotations_dir: str, region_label: str = 'label') -> \
            Tuple[List[str], List, List[np.ndarray], List[np.ndarray], List[np.ndarray]]:
        """
        Loads a Remo file and gets the names, images bounding boxes and classes for thr image.
        :param image_dir: THe directory of where the images are stored.
        :param annotations_dir: Either a directory of the annotations file or the json annotations file its self.
        :param region_label: The key that identifies the label being loaded.
        :return: Returns names, images bounding boxes and classes
            The names will be a list of strings.
            The images will be a list of PIL images.
            The bounding boxes will be a list of np.ndarray with the shape (n, 4) with the coordinates being the
            format [y0, x0, y1, x1].
            The classes will be a list of of np.ndarray with the shape (n,) and containing string information.
        :raise AssertionError: If there is more than one json file in the directory of :param annotations_dir.
        :raise AssertionError: If there is no json file in the directory of :param annotations_dir.
        """
        annotations = utils.open_json_from_file_or_dir(annotations_dir)

        names = []
        images = []
        bboxes = []
        polygons = []
        classes = []
        for annotation in annotations:
            filename = annotation['file_name']
            names.append(filename)
            with Image.open(f'{image_dir}/{filename}') as image:
                images.append(image)

            bboxes_per = []
            classes_per = []
            polys_per = []
            annotation_info = annotation['annotations']

            for a in annotation_info:
                segment = a['segments']
                xs, ys = zip(*[(s['x', s['y']]) for s in segment])
                bbox = utils.bbox(xs, ys)
                for c in a['classes']:
                    bboxes_per.append(bbox)
                    classes_per.append(c)
                    polys_per.append((xs, ys))
            bboxes.append(np.asarray(bboxes_per))
            polygons.append(np.asarray(polys_per))
            classes.append(np.asarray(classes_per))
        return names, images, bboxes, polygons, classes
>>>>>>> 56c0c796

    @staticmethod
    def download(download_dir, image_names, images, bboxes, polygons, classes) -> None:
        assert len(image_names) == len(images) == len(bboxes) == len(polygons) == len(classes), \
<<<<<<< HEAD
            "The params image_names, images, bboxes, polygons and classes must have the same length." \
            f"len(image_names): {len(image_names)}\n" \
            f"len(images): {len(images)}\n" \
            f"len(bboxes): {len(bboxes)}\n" \
            f"len(polygons): {len(polygons)}" \
            f"len(classes): {len(classes)}"

        annotations = []
        for name, image, poly_per, classes_per in zip(image_names, images, polygons, classes):
            w, h = image.size
            annotations.append(
                {
                    "file_name": name,
                    "width": w,
                    "height": h,
                    "tags": [],
                    "task": "Instance segmentation",
                    "annotations": [
                        {
                            "classes": [cls],
                            "segments": [{"x": x, "y": y} for x, y in zip(*p)]
                        }
                        for i, (p, cls) in enumerate(zip(poly_per, classes_per))
                    ]
                })
        with open(f"{download_dir}/remo_annotations.json", "w") as f:
            json.dump(annotations, f)

convert_annotation_format = dataset_utils.annotation_format_converter(InstanceSegmentationAnnotation, FORMATS)
=======
            'The params image_names, images, bboxes, polygons and classes must have the same length.' \
            f'len(image_names): {len(image_names)}\n' \
            f'len(images): {len(images)}\n' \
            f'len(bboxes): {len(bboxes)}\n' \
            f'len(polygons): {len(polygons)}' \
            f'len(classes): {len(classes)}'

        annotations = []
        for name, image, polys_per, classes_per in zip(image_names, images, polygons, classes):
            w, h = image.size
            annotations.append({
                'file_name': name,
                'height': h,
                'width': w,
                'tags': [],
                'task': 'Instance segmentation',
                'annotations': [
                    {
                        'classes': [str(cls)],
                        'segments': [{'x': float(x), 'y': float(y)} for x, y in poly]
                    }
                    for poly, cls in zip(polys_per, classes_per)
                ]
            })
        with open(f'{download_dir}/remo_annotations.json', 'w') as f:
            json.dump(annotations, f)


convert_annotation_format = dataset_utils.annotation_format_converter(InstanceSegmentationAnnotation, FORMATS)


>>>>>>> 56c0c796
<|MERGE_RESOLUTION|>--- conflicted
+++ resolved
@@ -291,24 +291,11 @@
             idx = annotation['image_id']
             x0, y0, bb_width, bb_height = annotation['bbox']
             x1, y1 = x0 + bb_width, y0 + bb_height
-<<<<<<< HEAD
-            image_dict[idx]["bboxes"].append(np.asarray([y0, x0, y1, x1], dtype="int64"))
-            image_dict[idx]["classes"].append(classes_dict[annotation["category_id"]])
-
-            # TODO Implement workflow to allow pycocotools to be installed
-            if annotation["iscrowd"]:
-                raise NotImplementedError()
-            else:
-                segmentation = annotation["segmentation"][0]
-                poly = segmentation[::2], segmentation[1::2]
-            image_dict[idx]["polygons"].append(poly)
-=======
             image_dict[idx]['bboxes'].append(np.asarray([y0, x0, y1, x1], dtype='int64'))
             image_dict[idx]['classes'].append(classes_dict[annotation['category_id']])
             segmentation = annotation['segmentation'][0]
             poly = segmentation[::2], segmentation[1::2]
             image_dict[idx]['polygons'].append(poly)
->>>>>>> 56c0c796
 
         names = []
         images = []
@@ -369,12 +356,6 @@
 
 @strategy_method(InstanceSegmentationAnnotationFormats)
 class Remo(InstanceSegmentationAnnotation):
-<<<<<<< HEAD
-    @staticmethod
-    def load(image_dir: str, annotations_dir: str) -> \
-            Tuple[List[str], List, List[np.ndarray], List[np.ndarray]]:
-        return
-=======
     """
     Localisation Annotation Class for the loading and downloading Remo annotations. Remo Annotation for use a .json
     format. For example:
@@ -457,12 +438,10 @@
             polygons.append(np.asarray(polys_per))
             classes.append(np.asarray(classes_per))
         return names, images, bboxes, polygons, classes
->>>>>>> 56c0c796
 
     @staticmethod
     def download(download_dir, image_names, images, bboxes, polygons, classes) -> None:
         assert len(image_names) == len(images) == len(bboxes) == len(polygons) == len(classes), \
-<<<<<<< HEAD
             "The params image_names, images, bboxes, polygons and classes must have the same length." \
             f"len(image_names): {len(image_names)}\n" \
             f"len(images): {len(images)}\n" \
@@ -492,7 +471,6 @@
             json.dump(annotations, f)
 
 convert_annotation_format = dataset_utils.annotation_format_converter(InstanceSegmentationAnnotation, FORMATS)
-=======
             'The params image_names, images, bboxes, polygons and classes must have the same length.' \
             f'len(image_names): {len(image_names)}\n' \
             f'len(images): {len(images)}\n' \
@@ -523,5 +501,3 @@
 
 convert_annotation_format = dataset_utils.annotation_format_converter(InstanceSegmentationAnnotation, FORMATS)
 
-
->>>>>>> 56c0c796
